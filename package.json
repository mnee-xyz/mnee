--- conflicted
+++ resolved
@@ -1,6 +1,6 @@
 {
   "name": "mnee",
-  "version": "2.1.5",
+  "version": "2.2.0",
   "description": "A simple package for interacting with the MNEE USD",
   "type": "module",
   "source": "src/index.ts",
@@ -46,12 +46,7 @@
     "typescript": "^5.4.5"
   },
   "dependencies": {
-<<<<<<< HEAD
     "@bsv/sdk": "^1.3.30",
-    "bip39": "^3.1.0",
-    "js-1sat-ord": "^0.1.80"
-=======
-    "@bsv/sdk": "^1.3.30"
->>>>>>> 447f9ca3
+    "bip39": "^3.1.0"
   }
 }